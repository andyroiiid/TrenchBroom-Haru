--- conflicted
+++ resolved
@@ -132,7 +132,6 @@
             m_toggleFog = new wxCheckBox( renderModeBox, CommandIds::ViewInspector::FogCheckBoxId, wxT("Apply fog"));
              */
 
-<<<<<<< HEAD
             wxFlexGridSizer* innerSizer = new wxFlexGridSizer(2, 0, LayoutConstants::ControlHorizontalMargin);
             innerSizer->Add(faceRenderModeLabel);
             innerSizer->Add(m_faceRenderModeChoice);
@@ -140,27 +139,8 @@
             innerSizer->Add(m_toggleRenderEdges, 0, wxTOP, LayoutConstants::ControlVerticalMargin);
             innerSizer->Add(toggleFaceShadingLabel, 0, wxTOP, LayoutConstants::CheckBoxVerticalMargin);
             innerSizer->Add(m_toggleFaceShading, 0, wxTOP, LayoutConstants::CheckBoxVerticalMargin);
-            
-=======
-            wxStaticText* linkDisplayModeLabel = new wxStaticText(renderModeBox, wxID_ANY, wxT("Links"));
-            wxString linkDisplayModes[4] = {wxT("Context"), wxT("Local"), wxT("All"), wxT("Don't show")};
-            m_linkDisplayModeChoice = new wxChoice(renderModeBox, CommandIds::ViewInspector::LinkDisplayModeChoiceId, wxDefaultPosition, wxDefaultSize, 4, linkDisplayModes);
-            
-            // layout of the contained controls
-            wxFlexGridSizer* innerSizer = new wxFlexGridSizer(2, LayoutConstants::ControlHorizontalMargin, LayoutConstants::ControlVerticalMargin);
-            innerSizer->Add(faceRenderModeLabel);
-            innerSizer->Add(m_faceRenderModeChoice);
-            innerSizer->Add(toggleRenderEdgesLabel);
-            innerSizer->Add(m_toggleRenderEdges);
-            innerSizer->Add(toggleFaceShadingLabel);
-            innerSizer->Add(m_toggleFaceShading);
->>>>>>> 002b081e
-            /*
-            innerSizer->Add(toggleFogLabel);
-            innerSizer->Add(m_toggleFog);
-             */
-            innerSizer->Add(linkDisplayModeLabel);
-            innerSizer->Add(m_linkDisplayModeChoice);
+            innerSizer->Add(linkDisplayModeLabel, 0, wxTOP, LayoutConstants::CheckBoxVerticalMargin);
+            innerSizer->Add(m_linkDisplayModeChoice, 0, wxTOP, LayoutConstants::CheckBoxVerticalMargin);
 
             // creates 5 pixel border inside the static box
             wxSizer* outerSizer = new wxBoxSizer(wxVERTICAL);
