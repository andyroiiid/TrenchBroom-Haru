--- conflicted
+++ resolved
@@ -37,7 +37,6 @@
 menu_commands["Mac"]["view_center_on_selection"]		= "View &raquo; Camera &raquo; Center on Selection - &#x2325;C";
 
 menu_commands["Windows"]["preferences"] 				= "View &raquo; Preferences";
-<<<<<<< HEAD
 menu_commands["Windows"]["file_new"]					= "File &raquo; New - Ctrl+N";
 menu_commands["Windows"]["file_open"]					= "File &raquo; Open... - Ctrl+O";
 menu_commands["Windows"]["file_save"]					= "File &raquo; Save - Ctrl+S";
@@ -55,18 +54,6 @@
 menu_commands["Windows"]["edit_duplicate_selection"]	= "Edit &raquo; Actions &raquo; Duplicate - Ctrl+D";
 menu_commands["Windows"]["edit_map_properties"]			= "Edit &raquo; Map Properties...";
 menu_commands["Windows"]["view_center_on_selection"]	= "View &raquo; Camera &raquo; Center on Selection - Alt+C";
-=======
-menu_commands["Windows"]["file_new"]					= "File &raquo; New - Ctrl+N"
-menu_commands["Windows"]["file_open"]					= "File &raquo; Open... - Ctrl+O"
-menu_commands["Windows"]["file_save"]					= "File &raquo; Save - Ctrl+S"
-menu_commands["Windows"]["file_save_as"]				= "File &raquo; Save as... - Ctrl+Shift+S"
-menu_commands["Windows"]["edit_map_properties"]			= "Edit &raquo; Map Properties..."
-menu_commands["Windows"]["view_center_on_selection"]	= "View &raquo; Camera &raquo; Center on Selection - Alt+C"
-menu_commands["Windows"]["edit_duplicate_selection"]	= "<b>Edit &raquo; Actions &raquo; Duplicate - Ctrl+D</b>"
-menu_commands["Windows"]["edit_copy"]					= "<b>Edit &raquo; Copy - Ctrl+C</b>"
-menu_commands["Windows"]["edit_cut"]					= "<b>Edit &raquo; Cut - Ctrl+X</b>"
-menu_commands["Windows"]["edit_paste"]					= "<b>Edit &raquo; Paste - Ctrl+V</b>"
->>>>>>> e2738fa0
 
 var keys = new Object();
 
