/*
 Copyright (C) 2010-2017 Kristian Duske

 This file is part of TrenchBroom.

 TrenchBroom is free software: you can redistribute it and/or modify
 it under the terms of the GNU General Public License as published by
 the Free Software Foundation, either version 3 of the License, or
 (at your option) any later version.

 TrenchBroom is distributed in the hope that it will be useful,
 but WITHOUT ANY WARRANTY; without even the implied warranty of
 MERCHANTABILITY or FITNESS FOR A PARTICULAR PURPOSE.  See the
 GNU General Public License for more details.

 You should have received a copy of the GNU General Public License
 along with TrenchBroom. If not, see <http://www.gnu.org/licenses/>.
 */

#ifndef TRENCHBROOM_ZIPFILESYSTEM_H
#define TRENCHBROOM_ZIPFILESYSTEM_H

<<<<<<< HEAD
// FIXME: port to something non-wx
#if 0
=======
>>>>>>> b1a88b0d
#include "StringUtils.h"
#include "IO/ImageFileSystem.h"
#include "IO/Path.h"

#include <memory>

#include <miniz/miniz.h>

namespace TrenchBroom {
    namespace IO {
        class ZipFileSystem : public ImageFileSystem {
        private:
            mz_zip_archive m_archive;
        private:
            class ZipCompressedFile : public File {
            private:
                ZipFileSystem* m_owner;
                mz_uint m_fileIndex;
            public:
                ZipCompressedFile(ZipFileSystem* owner, mz_uint fileIndex);
            private:
                MappedFile::Ptr doOpen() const override;
            };
            friend class ZipCompressedFile;
        public:
            ZipFileSystem(const Path& path, MappedFile::Ptr file);
            ZipFileSystem(std::shared_ptr<FileSystem> next, const Path& path, MappedFile::Ptr file);
            ~ZipFileSystem() override;
        private:
            void doReadDirectory() override;
        private:
            std::string filename(mz_uint fileIndex);
        };
    }
}
<<<<<<< HEAD
#endif
=======
>>>>>>> b1a88b0d

#endif //TRENCHBROOM_ZIPFILESYSTEM_H<|MERGE_RESOLUTION|>--- conflicted
+++ resolved
@@ -20,11 +20,6 @@
 #ifndef TRENCHBROOM_ZIPFILESYSTEM_H
 #define TRENCHBROOM_ZIPFILESYSTEM_H
 
-<<<<<<< HEAD
-// FIXME: port to something non-wx
-#if 0
-=======
->>>>>>> b1a88b0d
 #include "StringUtils.h"
 #include "IO/ImageFileSystem.h"
 #include "IO/Path.h"
@@ -60,9 +55,5 @@
         };
     }
 }
-<<<<<<< HEAD
-#endif
-=======
->>>>>>> b1a88b0d
 
 #endif //TRENCHBROOM_ZIPFILESYSTEM_H