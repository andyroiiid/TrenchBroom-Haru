--- conflicted
+++ resolved
@@ -31,29 +31,7 @@
     namespace IO {
         namespace SystemPaths {
             Path appDirectory() {
-<<<<<<< HEAD
                 return IO::Path(QCoreApplication::applicationDirPath().toStdString());
-=======
-                return IO::Path(wxStandardPaths::Get().GetExecutablePath().ToStdString()).deleteLastComponent();
-            }
-
-#if defined __linux__ || defined __FreeBSD__
-            static bool getDevMode() {
-                wxString value;
-                if (!wxGetEnv("TB_DEV_MODE", &value))
-                    return false;
-                return value != "0";
-            }
-#endif
-
-            Path resourceDirectory() {
-#if defined __linux__ || defined __FreeBSD__
-                static const bool DevMode = getDevMode();
-                if (DevMode)
-                    return appDirectory();
-#endif
-                return IO::Path(wxStandardPaths::Get().GetResourcesDir().ToStdString());
->>>>>>> 25625af4
             }
 
             Path userDataDirectory() {
