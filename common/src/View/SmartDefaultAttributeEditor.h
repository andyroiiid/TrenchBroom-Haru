--- conflicted
+++ resolved
@@ -22,12 +22,6 @@
 
 #include "View/SmartAttributeEditor.h"
 
-<<<<<<< HEAD
-class QTextEdit;
-=======
-class wxPanel;
->>>>>>> d381176d
-
 namespace TrenchBroom {
     namespace Assets {
         class EntityDefinition;
@@ -35,21 +29,13 @@
     
     namespace View {
         /**
-         * Placeholder for when there is no smart editor. Just an empty wxPanel.
+         * Placeholder for when there is no smart editor. Just an empty QWidget.
          */
         class SmartDefaultAttributeEditor : public SmartAttributeEditor {
             Q_OBJECT
-        private:
-<<<<<<< HEAD
-            QTextEdit* m_descriptionTxt;
-            const Assets::EntityDefinition* m_currentDefinition;
-=======
-            wxPanel* m_panel;
->>>>>>> d381176d
         public:
             SmartDefaultAttributeEditor(QWidget* parent, View::MapDocumentWPtr document);
         private:
-            void createGui();
             void doUpdateVisual(const Model::AttributableNodeList& attributables) override;
         };
     }
