/*
 Copyright (C) 2010-2017 Kristian Duske

 This file is part of TrenchBroom.

 TrenchBroom is free software: you can redistribute it and/or modify
 it under the terms of the GNU General Public License as published by
 the Free Software Foundation, either version 3 of the License, or
 (at your option) any later version.

 TrenchBroom is distributed in the hope that it will be useful,
 but WITHOUT ANY WARRANTY; without even the implied warranty of
 MERCHANTABILITY or FITNESS FOR A PARTICULAR PURPOSE.  See the
 GNU General Public License for more details.

 You should have received a copy of the GNU General Public License
 along with TrenchBroom. If not, see <http://www.gnu.org/licenses/>.
 */

#ifndef TrenchBroom_MoveObjectsTool
#define TrenchBroom_MoveObjectsTool

#include "TrenchBroom.h"
#include "View/Tool.h"
#include "View/ViewTypes.h"

namespace TrenchBroom {
    namespace Model {
        class Hit;
    }

    namespace View {
        class Grid;
        class InputState;

        class MoveObjectsTool : public Tool {
        public:
            typedef enum {
                MR_Continue,
                MR_Deny,
                MR_Cancel
            } MoveResult;
        private:
            MapDocumentWPtr m_document;
            bool m_duplicateObjects;
        public:
            MoveObjectsTool(MapDocumentWPtr document);
        public:
            const Grid& grid() const;

            bool startMove(const InputState& inputState);
            MoveResult move(const InputState& inputState, const vm::vec3& delta);
            void endMove(const InputState& inputState);
            void cancelMove();
        private:
            bool duplicateObjects(const InputState& inputState) const;
<<<<<<< HEAD
            
            QWidget* doCreatePage(QWidget* parent) override;
=======

            wxWindow* doCreatePage(wxWindow* parent) override;
>>>>>>> 25625af4
        };
    }
}

#endif /* defined(TrenchBroom_MoveObjectsTool) */<|MERGE_RESOLUTION|>--- conflicted
+++ resolved
@@ -54,13 +54,8 @@
             void cancelMove();
         private:
             bool duplicateObjects(const InputState& inputState) const;
-<<<<<<< HEAD
-            
+
             QWidget* doCreatePage(QWidget* parent) override;
-=======
-
-            wxWindow* doCreatePage(wxWindow* parent) override;
->>>>>>> 25625af4
         };
     }
 }
