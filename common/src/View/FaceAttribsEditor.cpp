--- conflicted
+++ resolved
@@ -225,112 +225,62 @@
 
         void FaceAttribsEditor::createGui(GLContextManager& contextManager) {
             m_uvEditor = new UVEditor(this, m_document, contextManager);
-<<<<<<< HEAD
-            
+
             QLabel* textureNameLabel = new QLabel(this, wxID_ANY, "Texture");
             textureNameLabel->SetFont(textureNameLabel->GetFont().Bold());
             m_textureName = new QLabel(this, wxID_ANY, "none");
-            
+
             QLabel* textureSizeLabel = new QLabel(this, wxID_ANY, "Size");
             textureSizeLabel->SetFont(textureSizeLabel->GetFont().Bold());
             m_textureSize = new QLabel(this, wxID_ANY, "");
-            
+
             const double max = std::numeric_limits<double>::max();
             const double min = -max;
-            
+
             QLabel* xOffsetLabel = new QLabel(this, wxID_ANY, "X Offset");
-=======
-
-            wxStaticText* textureNameLabel = new wxStaticText(this, wxID_ANY, "Texture");
-            textureNameLabel->SetFont(textureNameLabel->GetFont().Bold());
-            m_textureName = new wxStaticText(this, wxID_ANY, "none");
-
-            wxStaticText* textureSizeLabel = new wxStaticText(this, wxID_ANY, "Size");
-            textureSizeLabel->SetFont(textureSizeLabel->GetFont().Bold());
-            m_textureSize = new wxStaticText(this, wxID_ANY, "");
-
-            const double max = std::numeric_limits<double>::max();
-            const double min = -max;
-
-            wxStaticText* xOffsetLabel = new wxStaticText(this, wxID_ANY, "X Offset");
->>>>>>> 25625af4
             xOffsetLabel->SetFont(xOffsetLabel->GetFont().Bold());
             m_xOffsetEditor = new SpinControl(this);
             m_xOffsetEditor->SetRange(min, max);
             m_xOffsetEditor->SetDigits(0, 6);
-<<<<<<< HEAD
-            
+
             QLabel* yOffsetLabel = new QLabel(this, wxID_ANY, "Y Offset");
-=======
-
-            wxStaticText* yOffsetLabel = new wxStaticText(this, wxID_ANY, "Y Offset");
->>>>>>> 25625af4
             yOffsetLabel->SetFont(yOffsetLabel->GetFont().Bold());
             m_yOffsetEditor = new SpinControl(this);
             m_yOffsetEditor->SetRange(min, max);
             m_yOffsetEditor->SetDigits(0, 6);
-<<<<<<< HEAD
-            
+
             QLabel* xScaleLabel = new QLabel(this, wxID_ANY, "X Scale");
-=======
-
-            wxStaticText* xScaleLabel = new wxStaticText(this, wxID_ANY, "X Scale");
->>>>>>> 25625af4
             xScaleLabel->SetFont(xScaleLabel->GetFont().Bold());
             m_xScaleEditor = new SpinControl(this);
             m_xScaleEditor->SetRange(min, max);
             m_xScaleEditor->SetIncrements(0.1, 0.25, 0.01);
             m_xScaleEditor->SetDigits(0, 6);
-<<<<<<< HEAD
-            
+
             QLabel* yScaleLabel = new QLabel(this, wxID_ANY, "Y Scale");
-=======
-
-            wxStaticText* yScaleLabel = new wxStaticText(this, wxID_ANY, "Y Scale");
->>>>>>> 25625af4
             yScaleLabel->SetFont(yScaleLabel->GetFont().Bold());
             m_yScaleEditor = new SpinControl(this);
             m_yScaleEditor->SetRange(min, max);
             m_yScaleEditor->SetIncrements(0.1, 0.25, 0.01);
             m_yScaleEditor->SetDigits(0, 6);
-<<<<<<< HEAD
-            
+
             QLabel* rotationLabel = new QLabel(this, wxID_ANY, "Angle");
-=======
-
-            wxStaticText* rotationLabel = new wxStaticText(this, wxID_ANY, "Angle");
->>>>>>> 25625af4
             rotationLabel->SetFont(rotationLabel->GetFont().Bold());
             m_rotationEditor = new SpinControl(this);
             m_rotationEditor->SetRange(min, max);
             m_rotationEditor->SetDigits(0, 6);
-<<<<<<< HEAD
-            
+
             m_surfaceValueLabel = new QLabel(this, wxID_ANY, "Value", wxDefaultPosition, wxDefaultSize, wxALIGN_LEFT);
-=======
-
-            m_surfaceValueLabel = new wxStaticText(this, wxID_ANY, "Value", wxDefaultPosition, wxDefaultSize, wxALIGN_LEFT);
->>>>>>> 25625af4
             m_surfaceValueLabel->SetFont(m_surfaceValueLabel->GetFont().Bold());
             m_surfaceValueEditor = new SpinControl(this);
             m_surfaceValueEditor->SetRange(min, max);
             m_surfaceValueEditor->SetIncrements(1.0, 10.0, 100.0);
             m_surfaceValueEditor->SetDigits(0, 6);
-<<<<<<< HEAD
-            
+
             m_surfaceFlagsLabel = new QLabel(this, wxID_ANY, "Surface", wxDefaultPosition, wxDefaultSize, wxALIGN_LEFT);
             m_surfaceFlagsLabel->SetFont(m_surfaceFlagsLabel->GetFont().Bold());
             m_surfaceFlagsEditor = new FlagsPopupEditor(this, 2);
-            
+
             m_contentFlagsLabel = new QLabel(this, wxID_ANY, "Content", wxDefaultPosition, wxDefaultSize, wxALIGN_LEFT);
-=======
-
-            m_surfaceFlagsLabel = new wxStaticText(this, wxID_ANY, "Surface", wxDefaultPosition, wxDefaultSize, wxALIGN_LEFT);
-            m_surfaceFlagsLabel->SetFont(m_surfaceFlagsLabel->GetFont().Bold());
-            m_surfaceFlagsEditor = new FlagsPopupEditor(this, 2);
-
-            m_contentFlagsLabel = new wxStaticText(this, wxID_ANY, "Content", wxDefaultPosition, wxDefaultSize, wxALIGN_LEFT);
->>>>>>> 25625af4
             m_contentFlagsLabel->SetFont(m_contentFlagsLabel->GetFont().Bold());
             m_contentFlagsEditor = new FlagsPopupEditor(this, 2);
 
@@ -396,24 +346,14 @@
             m_faceAttribsSizer->SetItemMinSize(m_yScaleEditor, 50, m_yScaleEditor->GetSize().y);
             m_faceAttribsSizer->SetItemMinSize(m_rotationEditor, 50, m_rotationEditor->GetSize().y);
             m_faceAttribsSizer->SetItemMinSize(m_surfaceValueEditor, 50, m_rotationEditor->GetSize().y);
-<<<<<<< HEAD
-            
+
             auto* outerSizer = new QVBoxLayout();
-=======
-
-            wxSizer* outerSizer = new wxBoxSizer(wxVERTICAL);
->>>>>>> 25625af4
             outerSizer->Add(m_uvEditor, 1, wxEXPAND);
             outerSizer->Add(new BorderLine(this, BorderLine::Direction_Horizontal), 0, wxEXPAND);
             outerSizer->addSpacing(LayoutConstants::WideVMargin);
             outerSizer->Add(m_faceAttribsSizer, 0, wxEXPAND | wxLEFT | wxRIGHT, LayoutConstants::MediumHMargin);
-<<<<<<< HEAD
             outerSizer->addSpacing(LayoutConstants::WideVMargin);
-            
-=======
-            outerSizer->AddSpacer(LayoutConstants::WideVMargin);
-
->>>>>>> 25625af4
+
             SetSizer(outerSizer);
         }
 
@@ -713,25 +653,15 @@
                 descriptions.push_back(flag.description);
             }
         }
-<<<<<<< HEAD
-        
+
         void FaceAttribsEditor::getSurfaceFlags(QStringList& names, QStringList& descriptions) const {
-=======
-
-        void FaceAttribsEditor::getSurfaceFlags(wxArrayString& names, wxArrayString& descriptions) const {
->>>>>>> 25625af4
             MapDocumentSPtr document = lock(m_document);
             const Model::GameSPtr game = document->game();
             const Model::GameConfig::FlagsConfig& surfaceFlags = game->surfaceFlags();
             getFlags(surfaceFlags.flags, names, descriptions);
         }
-<<<<<<< HEAD
-        
+
         void FaceAttribsEditor::getContentFlags(QStringList& names, QStringList& descriptions) const {
-=======
-
-        void FaceAttribsEditor::getContentFlags(wxArrayString& names, wxArrayString& descriptions) const {
->>>>>>> 25625af4
             MapDocumentSPtr document = lock(m_document);
             const Model::GameSPtr game = document->game();
             const Model::GameConfig::FlagsConfig& contentFlags = game->contentFlags();
