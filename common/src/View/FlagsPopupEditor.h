--- conflicted
+++ resolved
@@ -31,15 +31,11 @@
         class FlagChangedCommand;
         class PopupButton;
 
-<<<<<<< HEAD
         /**
          * Button that opens up a flags editor popup
          */
         class FlagsPopupEditor : public QWidget {
             Q_OBJECT
-=======
-        class FlagsPopupEditor : public wxPanel {
->>>>>>> 25625af4
         private:
             QLabel* m_flagsTxt;
             PopupButton* m_button;
@@ -50,12 +46,6 @@
             void setFlags(const QStringList& labels, const QStringList& tooltips = QStringList(0));
             void setFlags(const QList<int>& values, const QStringList& labels, const QStringList& tooltips = QStringList(0));
             void setFlagValue(int set, int mixed = 0);
-<<<<<<< HEAD
-=======
-
-            void OnFlagChanged(FlagChangedCommand& event);
-            bool Enable(bool enable = true) override;
->>>>>>> 25625af4
         private:
             void updateFlagsText();
         signals:
