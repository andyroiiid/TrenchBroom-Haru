/*
 Copyright (C) 2010-2017 Kristian Duske

 This file is part of TrenchBroom.

 TrenchBroom is free software: you can redistribute it and/or modify
 it under the terms of the GNU General Public License as published by
 the Free Software Foundation, either version 3 of the License, or
 (at your option) any later version.

 TrenchBroom is distributed in the hope that it will be useful,
 but WITHOUT ANY WARRANTY; without even the implied warranty of
 MERCHANTABILITY or FITNESS FOR A PARTICULAR PURPOSE.  See the
 GNU General Public License for more details.

 You should have received a copy of the GNU General Public License
 along with TrenchBroom. If not, see <http://www.gnu.org/licenses/>.
 */

#ifndef TrenchBroom_SplitterWindow4
#define TrenchBroom_SplitterWindow4

#include "Macros.h"

#include <wx/panel.h>

class wxPersistentObject;

namespace TrenchBroom {
    namespace View {
        class PersistentSplitterWindow4;
<<<<<<< HEAD
        
        class SplitterWindow4 : public QWidget {
=======

        class SplitterWindow4 : public wxPanel {
>>>>>>> 25625af4
        private:
            static const size_t NumWindows = 4;
            static const int HalfMinSashSize = 2;

            typedef enum {
                Window_TopLeft,
                Window_TopRight,
                Window_BottomRight,
                Window_BottomLeft
            } Window;

            typedef enum {
                Dim_X,
                Dim_Y
            } Dim;
<<<<<<< HEAD
            
            QWidget* m_windows[NumWindows];
            QWidget* m_maximizedWindow;
=======

            wxWindow* m_windows[NumWindows];
            wxWindow* m_maximizedWindow;
>>>>>>> 25625af4
            wxSize m_minSizes[NumWindows];

            wxRealPoint m_gravity;
            wxRealPoint m_initialSplitRatios;
            wxRealPoint m_currentSplitRatios;
            bool m_dragging[2];

            wxSize m_oldSize;

            friend class PersistentSplitterWindow4;
        public:
<<<<<<< HEAD
            SplitterWindow4(QWidget* parent);
            
            void split(QWidget* topLeft, QWidget* topRight, QWidget* bottomRight, QWidget* bottomLeft,
=======
            SplitterWindow4(wxWindow* parent);

            void split(wxWindow* topLeft, wxWindow* topRight, wxWindow* bottomRight, wxWindow* bottomLeft,
>>>>>>> 25625af4
                       const wxSize& topLeftMin     = wxSize(0,0),
                       const wxSize& topRightMin    = wxSize(0,0),
                       const wxSize& bottomRightMin = wxSize(0,0),
                       const wxSize& bottomLeftMin  = wxSize(0,0));

            void setMinSize(QWidget* window, const wxSize& minSize);
            void setSashGravity(double x, double y);

            void maximize(QWidget* window);
            void restore();
        private:
            wxPoint currentSashPosition() const;
            wxPoint sashPosition(const wxRealPoint& ratios) const;
            wxPoint sashPosition(const wxRealPoint& ratios, const wxSize& size) const;
            wxRealPoint splitRatios(const wxPoint& positions) const;

            int leftColMinSize() const;
            int rightColMinSize() const;
            int topRowMinSize() const;
            int bottomRowMinSize() const;

            bool hasWindows() const;
            bool containsWindow(QWidget* window) const;
        private:
<<<<<<< HEAD
            void bindMouseEvents(QWidget* window);
            
=======
            void bindMouseEvents(wxWindow* window);

>>>>>>> 25625af4
            void OnMouseEnter(wxMouseEvent& event);
            void OnMouseLeave(wxMouseEvent& event);
            void OnMouseButton(wxMouseEvent& event);
            void OnMouseMotion(wxMouseEvent& event);
            void OnMouseCaptureLost(wxMouseCaptureLostEvent& event);

            void OnPaint(wxPaintEvent& event);
            void OnIdle(wxIdleEvent& event);
            void OnSize(wxSizeEvent& event);
        private:
            void updateSashCursor();
            bool sashHitTest(const wxPoint& point, Dim dim) const;

            void updateSashPosition(const wxSize& oldSize, const wxSize& newSize);
            bool initSashPosition();
            bool setSashPosition(wxPoint newSashPosition);
            void sizeWindows();
            int sashSize() const;

            template <typename T>
            int get(const T& t, const Dim dim) const {
                switch (dim) {
                    case Dim_X:
                        return t.x;
                    case Dim_Y:
                        return t.y;
                    switchDefault()
                }
            }
        };
    }
}

wxPersistentObject* wxCreatePersistentObject(TrenchBroom::View::SplitterWindow4* window);

#endif /* defined(TrenchBroom_SplitterWindow4) */<|MERGE_RESOLUTION|>--- conflicted
+++ resolved
@@ -29,13 +29,8 @@
 namespace TrenchBroom {
     namespace View {
         class PersistentSplitterWindow4;
-<<<<<<< HEAD
-        
+
         class SplitterWindow4 : public QWidget {
-=======
-
-        class SplitterWindow4 : public wxPanel {
->>>>>>> 25625af4
         private:
             static const size_t NumWindows = 4;
             static const int HalfMinSashSize = 2;
@@ -51,15 +46,9 @@
                 Dim_X,
                 Dim_Y
             } Dim;
-<<<<<<< HEAD
-            
+
             QWidget* m_windows[NumWindows];
             QWidget* m_maximizedWindow;
-=======
-
-            wxWindow* m_windows[NumWindows];
-            wxWindow* m_maximizedWindow;
->>>>>>> 25625af4
             wxSize m_minSizes[NumWindows];
 
             wxRealPoint m_gravity;
@@ -71,15 +60,9 @@
 
             friend class PersistentSplitterWindow4;
         public:
-<<<<<<< HEAD
             SplitterWindow4(QWidget* parent);
-            
+
             void split(QWidget* topLeft, QWidget* topRight, QWidget* bottomRight, QWidget* bottomLeft,
-=======
-            SplitterWindow4(wxWindow* parent);
-
-            void split(wxWindow* topLeft, wxWindow* topRight, wxWindow* bottomRight, wxWindow* bottomLeft,
->>>>>>> 25625af4
                        const wxSize& topLeftMin     = wxSize(0,0),
                        const wxSize& topRightMin    = wxSize(0,0),
                        const wxSize& bottomRightMin = wxSize(0,0),
@@ -104,13 +87,8 @@
             bool hasWindows() const;
             bool containsWindow(QWidget* window) const;
         private:
-<<<<<<< HEAD
             void bindMouseEvents(QWidget* window);
-            
-=======
-            void bindMouseEvents(wxWindow* window);
 
->>>>>>> 25625af4
             void OnMouseEnter(wxMouseEvent& event);
             void OnMouseLeave(wxMouseEvent& event);
             void OnMouseButton(wxMouseEvent& event);
