/*
 Copyright (C) 2010-2017 Kristian Duske

 This file is part of TrenchBroom.

 TrenchBroom is free software: you can redistribute it and/or modify
 it under the terms of the GNU General Public License as published by
 the Free Software Foundation, either version 3 of the License, or
 (at your option) any later version.

 TrenchBroom is distributed in the hope that it will be useful,
 but WITHOUT ANY WARRANTY; without even the implied warranty of
 MERCHANTABILITY or FITNESS FOR A PARTICULAR PURPOSE.  See the
 GNU General Public License for more details.

 You should have received a copy of the GNU General Public License
 along with TrenchBroom. If not, see <http://www.gnu.org/licenses/>.
 */

#ifndef TrenchBroom_PreferencePane
#define TrenchBroom_PreferencePane

#include <wx/panel.h>
#include <wx/slider.h>

namespace TrenchBroom {
    namespace View {
        class PreferencePane : public QWidget {
        public:
<<<<<<< HEAD
            PreferencePane(QWidget* parent);
            virtual ~PreferencePane();
=======
            explicit PreferencePane(wxWindow* parent);
            ~PreferencePane() override;
>>>>>>> b99914a3

            bool canResetToDefaults();
            void resetToDefaults();
            void updateControls();
            bool validate();
        protected:
            template <typename T>
            void bindSliderEvents(wxSlider* slider, void (T::*function)(wxScrollEvent&), T* handler) {
                slider->Bind(wxEVT_SCROLL_TOP, function, handler);
                slider->Bind(wxEVT_SCROLL_BOTTOM, function, handler);
                slider->Bind(wxEVT_SCROLL_LINEUP, function, handler);
                slider->Bind(wxEVT_SCROLL_LINEDOWN, function, handler);
                slider->Bind(wxEVT_SCROLL_PAGEUP, function, handler);
                slider->Bind(wxEVT_SCROLL_PAGEDOWN, function, handler);
                slider->Bind(wxEVT_SCROLL_THUMBTRACK, function, handler);
            }

            float getSliderValue(wxSlider* slider);
            void setSliderValue(wxSlider* slider, float value);
        private:
            virtual bool doCanResetToDefaults() = 0;
            virtual void doResetToDefaults() = 0;
            virtual void doUpdateControls() = 0;
            virtual bool doValidate() = 0;
        };
    }
}

#endif /* defined(TrenchBroom_PreferencePane) */<|MERGE_RESOLUTION|>--- conflicted
+++ resolved
@@ -1,18 +1,18 @@
 /*
  Copyright (C) 2010-2017 Kristian Duske
-
+ 
  This file is part of TrenchBroom.
-
+ 
  TrenchBroom is free software: you can redistribute it and/or modify
  it under the terms of the GNU General Public License as published by
  the Free Software Foundation, either version 3 of the License, or
  (at your option) any later version.
-
+ 
  TrenchBroom is distributed in the hope that it will be useful,
  but WITHOUT ANY WARRANTY; without even the implied warranty of
  MERCHANTABILITY or FITNESS FOR A PARTICULAR PURPOSE.  See the
  GNU General Public License for more details.
-
+ 
  You should have received a copy of the GNU General Public License
  along with TrenchBroom. If not, see <http://www.gnu.org/licenses/>.
  */
@@ -27,13 +27,8 @@
     namespace View {
         class PreferencePane : public QWidget {
         public:
-<<<<<<< HEAD
-            PreferencePane(QWidget* parent);
-            virtual ~PreferencePane();
-=======
             explicit PreferencePane(wxWindow* parent);
             ~PreferencePane() override;
->>>>>>> b99914a3
 
             bool canResetToDefaults();
             void resetToDefaults();
@@ -50,7 +45,7 @@
                 slider->Bind(wxEVT_SCROLL_PAGEDOWN, function, handler);
                 slider->Bind(wxEVT_SCROLL_THUMBTRACK, function, handler);
             }
-
+            
             float getSliderValue(wxSlider* slider);
             void setSliderValue(wxSlider* slider, float value);
         private:
